--- conflicted
+++ resolved
@@ -382,6 +382,7 @@
   })
 );
 
+
 // Mettre à jour le statut d'un commentaire
 router.patch('/:id/status',
   authenticateUser,
@@ -420,15 +421,8 @@
 
     const [updatedFeedback] = await db
       .update(feedback)
-<<<<<<< HEAD
-      .set(updateData)
-      .where(eq(feedback.id, Number(id)))
-=======
-      .set({
-        ...updateData
-      })
-      .where(eq(feedback.id, id))
->>>>>>> 3083ac36
+      .set(updateData) // ← Version recommandée
+      .where(eq(feedback.id, Number(id))) // ← Version recommandée
       .returning();
 
     // Enregistrer l'activité
@@ -453,7 +447,6 @@
       message: 'Statut du commentaire mis à jour avec succès'
     });
   })
-);
 
 // Répondre à un commentaire
 router.post('/:id/response',
