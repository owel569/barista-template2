import { Router } from 'express';
import { z } from 'zod';
import { asyncHandler } from '../../middleware/error-handler-enhanced';
import { createLogger } from '../../middleware/logging';
import { authenticateUser, requireRoles } from '../../middleware/auth';
import { validateBody, validateParams, validateQuery } from '../../middleware/validation';
import { commonSchemas } from '../../utils/validation';
import { getDb } from '../../db';
import { menuItems, menuCategories, activityLogs, categories } from '../../../shared/schema';
import { eq, and, or, desc, sql, ilike, inArray } from 'drizzle-orm';
import { cacheMiddleware, invalidateCache } from '../../middleware/cache-advanced';

const router = Router();
const logger = createLogger('MENU_ROUTES');

// Schémas de validation
const CreateMenuItemSchema = z.object({
  name: z.string().min(2, 'Nom requis (min 2 caractères)').max(100),
  description: z.string().min(10, 'Description requise (min 10 caractères)').max(500),
  price: z.number().min(0.01, 'Prix doit être > 0'),
  categoryId: z.number().int().positive('ID catégorie invalide'),
  imageUrl: z.string().url('URL image invalide').optional(),
  isAvailable: z.boolean().default(true),
  isVegetarian: z.boolean().default(false),
  isGlutenFree: z.boolean().default(false),
  stock: z.number().int().min(0).default(0)
});

const UpdateMenuItemSchema = CreateMenuItemSchema.partial().extend({
  id: z.number().int().positive('ID invalide')
});

const CreateCategorySchema = z.object({
  name: z.string().min(2, 'Nom requis (min 2 caractères)').max(50),
  description: z.string().max(200).optional(),
  imageUrl: z.string().url('URL image invalide').optional(),
  sortOrder: z.number().int().min(1).default(1),
  isActive: z.boolean().default(true)
});

// Fonction utilitaire pour enregistrer une activité
async function logMenuActivity(
  userId: number,
  action: string,
  details: string,
  req: any,
  itemId?: number
): Promise<void> {
  try {
    const db = getDb();
    await db.insert(activityLogs).values({
      userId,
      action,
      entity: 'menu_item',
      details: itemId ? `${details} (Article: ${itemId})` : details,
      ipAddress: req.ip || req.connection.remoteAddress,
      userAgent: req.get('User-Agent'),
      createdAt: new Date()
    });
  } catch (error) {
    logger.error('Erreur enregistrement activité menu', {
      userId,
      action,
      error: error instanceof Error ? error.message : 'Erreur inconnue'
    });
  }
}

// Liste des articles du menu avec filtres
router.get('/',
  validateQuery(z.object({
    categoryId: z.coerce.number().int().positive().optional(),
    isAvailable: z.coerce.boolean().optional(),
    isVegetarian: z.coerce.boolean().optional(),
    isGlutenFree: z.coerce.boolean().optional(),
    search: z.string().optional(),
    ...commonSchemas.pagination.shape,
    sortBy: z.string().optional(),
<<<<<<< HEAD
    sortOrder: z.enum(['asc', 'desc']).default('asc')
=======
    sortOrder: commonSchemas.sortOrder
>>>>>>> 3083ac36
  })),
  cacheMiddleware({ ttl: 5 * 60 * 1000, tags: ['menu', 'categories'] }),
  asyncHandler(async (req, res) => {
    const db = getDb();
    const {
      categoryId,
      isAvailable,
      isVegetarian,
      isGlutenFree,
      search,
      page = 1,
      limit = 20,
      sortBy = 'name',
      sortOrder = 'asc'
    } = req.query;

    let query = db
      .select({
        id: menuItems.id,
        name: menuItems.name,
        description: menuItems.description,
        price: menuItems.price,
        categoryId: menuItems.categoryId,
        categoryName: menuCategories.name,
        imageUrl: menuItems.imageUrl,
        isAvailable: menuItems.isAvailable,
        isVegetarian: menuItems.isVegetarian,
        isGlutenFree: menuItems.isGlutenFree,
        stock: menuItems.stock,
        createdAt: menuItems.createdAt,
        updatedAt: menuItems.updatedAt
      })
      .from(menuItems)
      .leftJoin(menuCategories, eq(menuItems.categoryId, menuCategories.id));

    // Construire les conditions
    const conditions = [];

    if (categoryId && typeof categoryId === 'number') {
      conditions.push(eq(menuItems.categoryId, categoryId));
    }

    if (isAvailable !== undefined && typeof isAvailable === 'boolean') {
      conditions.push(eq(menuItems.isAvailable, isAvailable));
    }

    if (isVegetarian !== undefined && typeof isVegetarian === 'boolean') {
      conditions.push(eq(menuItems.isVegetarian, isVegetarian));
    }

    if (isGlutenFree !== undefined && typeof isGlutenFree === 'boolean') {
      conditions.push(eq(menuItems.isGlutenFree, isGlutenFree));
    }

    if (search && typeof search === 'string') {
      conditions.push(
        or(
          ilike(menuItems.name, `%${search}%`),
          ilike(menuItems.description, `%${search}%`)
        )
      );
    }

    // Appliquer les conditions
    let filteredQuery = query as any;
    if (conditions.length > 0) {
      filteredQuery = filteredQuery.where(and(...conditions));
    }

    // Tri
    const orderColumn = sortBy === 'name' ? menuItems.name :
                       sortBy === 'price' ? menuItems.price :
                       sortBy === 'createdAt' ? menuItems.createdAt :
                       menuItems.name;

    filteredQuery = (sortOrder === 'desc' ?
      filteredQuery.orderBy(desc(orderColumn)) :
      filteredQuery.orderBy(orderColumn)) as typeof filteredQuery;

    // Pagination
    const pageNum = typeof page === 'number' ? page : 1;
    const limitNum = typeof limit === 'number' ? limit : 20;
    const offset = (pageNum - 1) * limitNum;
    const menuData = await filteredQuery.limit(limitNum).offset(offset);

    // Compte total
    const countResult = await db
      .select({ count: sql<number>`count(*)` })
      .from(menuItems)
      .where(conditions.length > 0 ? and(...conditions) : undefined);

    const count = countResult[0]?.count || 0;

    logger.info('Menu récupéré', {
      count: menuData.length,
      total: count,
      filters: { categoryId, isAvailable, search }
    });

    res.json({
      success: true,
      data: menuData,
      pagination: {
        page,
        limit,
        total: count,
        totalPages: Math.ceil(count / limitNum)
      }
    });
  })
);

// Détails d'un article
router.get('/:id',
  validateParams(commonSchemas.idSchema),
  cacheMiddleware({ ttl: 10 * 60 * 1000, tags: ['menu'] }),
  asyncHandler(async (req, res) => {
    const db = getDb();
    const { id } = req.params;

    const [menuItem] = await db
      .select({
        id: menuItems.id,
        name: menuItems.name,
        description: menuItems.description,
        price: menuItems.price,
        categoryId: menuItems.categoryId,
        imageUrl: menuItems.imageUrl,
        isAvailable: menuItems.isAvailable,
<<<<<<< HEAD
        isVegetarian: menuItems.isVegetarian,
        isGlutenFree: menuItems.isGlutenFree,
        stock: menuItems.stock,
=======
        isVegetarian: menuItem.isVegetarian || false,
        isVegan: menuItem.isVegan || false,
        isGlutenFree: menuItem.isGlutenFree || false,
        preparationTime: menuItems.preparationTime,
        allergens: menuItems.allergens,
        nutritionalInfo: menuItems.nutritionalInfo,
        ingredients: menuItems.ingredients,
>>>>>>> 3083ac36
        createdAt: menuItems.createdAt,
        updatedAt: menuItems.updatedAt
      })
      .from(menuItems)
      .where(eq(menuItems.id, Number(id)));

    if (!menuItem) {
      return res.status(404).json({
        success: false,
        message: 'Article non trouvé'
      });
    }

    logger.info('Article menu récupéré', { itemId: id });

    return res.json({
      success: true,
      data: menuItem
    });
  })
);

// Créer un article (admin seulement)
router.post('/',
  authenticateUser,
  requireRoles(['admin', 'manager']),
  validateBody(CreateMenuItemSchema),
  invalidateCache(['menu']),
  asyncHandler(async (req, res) => {
    const db = getDb();
    const currentUser = (req as any).user;

    // Vérifier l'unicité du nom
    const [existingItem] = await db
      .select({ id: menuItems.id })
      .from(menuItems)
      .where(eq(menuItems.name, req.body.name));

    if (existingItem) {
      return res.status(409).json({
        success: false,
        message: 'Un article avec ce nom existe déjà'
      });
    }

    // Créer l'article
    const [newItem] = await db
      .insert(menuItems)
      .values({
        ...req.body,
        createdAt: new Date(),
        updatedAt: new Date()
      })
      .returning();

    if (!newItem) {
      return res.status(500).json({
        success: false,
        message: 'Erreur lors de la création de l\'article'
      });
    }

    // Enregistrer l'activité
    await logMenuActivity(
      currentUser.id,
      'CREATE_MENU_ITEM',
      `Article créé: ${req.body.name}`,
      req,
      newItem.id
    );

    logger.info('Article menu créé', {
      itemId: newItem.id,
      name: req.body.name,
      category: req.body.categoryId, // Assuming categoryId is passed in req.body
      createdBy: currentUser.id
    });

    return res.status(201).json({
      success: true,
      data: newItem,
      message: 'Article créé avec succès'
    });
  })
);

// Mettre à jour un article
router.put('/:id',
  authenticateUser,
  requireRoles(['admin', 'manager']),
  validateParams(commonSchemas.idSchema),
  validateBody(UpdateMenuItemSchema.omit({ id: true })),
  invalidateCache(['menu']),
  asyncHandler(async (req, res) => {
    const db = getDb();
    const currentUser = (req as any).user;
    const { id } = req.params;

    // Vérifier que l'article existe
    const [existingItem] = await db
      .select()
      .from(menuItems)
      .where(eq(menuItems.id, Number(id)));

    if (!existingItem) {
      return res.status(404).json({
        success: false,
        message: 'Article non trouvé'
      });
    }

    // Vérifier l'unicité du nom si modifié
    if (req.body.name && req.body.name !== existingItem.name) {
      const [nameExists] = await db
        .select({ id: menuItems.id })
        .from(menuItems)
        .where(and(
          eq(menuItems.name, req.body.name),
          sql`${menuItems.id} != ${Number(id)}`
        ));

      if (nameExists) {
        return res.status(409).json({
          success: false,
          message: 'Un article avec ce nom existe déjà'
        });
      }
    }

    // Mettre à jour l'article
    const [updatedItem] = await db
      .update(menuItems)
      .set({
        ...req.body,
        updatedAt: new Date()
      })
      .where(eq(menuItems.id, Number(id)))
      .returning();

    if (!updatedItem) {
      return res.status(404).json({
        success: false,
        message: 'Article non trouvé'
      });
    }

    // Enregistrer l'activité
    await logMenuActivity(
      currentUser.id,
      'UPDATE_MENU_ITEM',
      `Article mis à jour: ${Object.keys(req.body).join(', ')}`,
      req,
      Number(id)
    );

    logger.info('Article menu mis à jour', {
      itemId: id,
      changes: Object.keys(req.body),
      updatedBy: currentUser.id
    });

    return res.json({
      success: true,
      data: updatedItem,
      message: 'Article mis à jour avec succès'
    });
  })
);

// Supprimer un article (désactivation)
router.delete('/:id',
  authenticateUser,
  requireRoles(['admin']),
  validateParams(commonSchemas.idSchema),
  invalidateCache(['menu']),
  asyncHandler(async (req, res) => {
    const db = getDb();
    const currentUser = (req as any).user;
    const { id } = req.params;

    // Désactiver l'article au lieu de le supprimer
    const [deactivatedItem] = await db
      .update(menuItems)
      .set({
        isAvailable: false,
        updatedAt: new Date()
      })
      .where(eq(menuItems.id, Number(id)))
      .returning({
        name: menuItems.name
      });

    if (!deactivatedItem) {
      return res.status(404).json({
        success: false,
        message: 'Article non trouvé'
      });
    }

    // Enregistrer l'activité
    await logMenuActivity(
      currentUser.id,
      'DEACTIVATE_MENU_ITEM',
      `Article désactivé: ${deactivatedItem.name}`,
      req,
      Number(id)
    );

    logger.info('Article menu désactivé', {
      itemId: Number(id),
      name: deactivatedItem.name,
      deactivatedBy: currentUser.id
    });

    return res.json({
      success: true,
      message: 'Article désactivé avec succès'
    });
  })
);

// Liste des catégories
router.get('/categories/list',
  cacheMiddleware({ ttl: 10 * 60 * 1000, tags: ['categories'] }),
  asyncHandler(async (req, res) => {
    const db = getDb();

    const categoriesData = await db
      .select()
      .from(menuCategories)
      .where(eq(menuCategories.isActive, true))
      .orderBy(menuCategories.sortOrder, menuCategories.name);

    logger.info('Catégories récupérées', { count: categoriesData.length });

    return res.json({
      success: true,
      data: categoriesData
    });
  })
);

// Créer une catégorie
router.post('/categories',
  authenticateUser,
  requireRoles(['admin', 'manager']),
  validateBody(CreateCategorySchema),
  invalidateCache(['categories']),
  asyncHandler(async (req, res) => {
    const db = getDb();
    const currentUser = (req as any).user;

    // Vérifier l'unicité du nom
    const [existingCategory] = await db
      .select({ id: menuCategories.id })
      .from(menuCategories)
      .where(eq(menuCategories.name, req.body.name));

    if (existingCategory) {
      return res.status(409).json({
        success: false,
        message: 'Une catégorie avec ce nom existe déjà'
      });
    }

    // Créer la catégorie
    const [newCategory] = await db
      .insert(menuCategories)
      .values({
        ...req.body,
        createdAt: new Date(),
        updatedAt: new Date()
      })
      .returning();

    if (!newCategory) {
      return res.status(500).json({
        success: false,
        message: 'Erreur lors de la création de la catégorie'
      });
    }

    // Enregistrer l'activité
    await logMenuActivity(
      currentUser.id,
      'CREATE_CATEGORY',
      `Catégorie créée: ${req.body.name}`,
      req,
      newCategory.id
    );

    logger.info('Catégorie créée', {
      categoryId: newCategory.id,
      name: req.body.name,
      createdBy: currentUser.id
    });

    return res.status(201).json({
      success: true,
      data: newCategory,
      message: 'Catégorie créée avec succès'
    });
  })
);

// Obtenir toutes les catégories
router.get('/categories', asyncHandler(async (req: Request, res: Response) => {
  try {
    const db = await getDb();
    const categories = await db
      .select()
      .from(menuCategories)
      .orderBy(menuCategories.displayOrder);

    res.json({ success: true, categories });
  } catch (error) {
    logger.error('Erreur récupération catégories:', error);
    res.status(500).json({ 
      success: false, 
      error: 'Erreur serveur lors de la récupération des catégories' 
    });
  }
}));

export default router;<|MERGE_RESOLUTION|>--- conflicted
+++ resolved
@@ -6,8 +6,8 @@
 import { validateBody, validateParams, validateQuery } from '../../middleware/validation';
 import { commonSchemas } from '../../utils/validation';
 import { getDb } from '../../db';
-import { menuItems, menuCategories, activityLogs, categories } from '../../../shared/schema';
-import { eq, and, or, desc, sql, ilike, inArray } from 'drizzle-orm';
+import { menuItems, menuCategories, activityLogs } from '../../../shared/schema';
+import { eq, and, or, desc, sql, ilike } from 'drizzle-orm';
 import { cacheMiddleware, invalidateCache } from '../../middleware/cache-advanced';
 
 const router = Router();
@@ -76,11 +76,7 @@
     search: z.string().optional(),
     ...commonSchemas.pagination.shape,
     sortBy: z.string().optional(),
-<<<<<<< HEAD
-    sortOrder: z.enum(['asc', 'desc']).default('asc')
-=======
     sortOrder: commonSchemas.sortOrder
->>>>>>> 3083ac36
   })),
   cacheMiddleware({ ttl: 5 * 60 * 1000, tags: ['menu', 'categories'] }),
   asyncHandler(async (req, res) => {
@@ -210,19 +206,9 @@
         categoryId: menuItems.categoryId,
         imageUrl: menuItems.imageUrl,
         isAvailable: menuItems.isAvailable,
-<<<<<<< HEAD
         isVegetarian: menuItems.isVegetarian,
         isGlutenFree: menuItems.isGlutenFree,
         stock: menuItems.stock,
-=======
-        isVegetarian: menuItem.isVegetarian || false,
-        isVegan: menuItem.isVegan || false,
-        isGlutenFree: menuItem.isGlutenFree || false,
-        preparationTime: menuItems.preparationTime,
-        allergens: menuItems.allergens,
-        nutritionalInfo: menuItems.nutritionalInfo,
-        ingredients: menuItems.ingredients,
->>>>>>> 3083ac36
         createdAt: menuItems.createdAt,
         updatedAt: menuItems.updatedAt
       })
@@ -297,7 +283,7 @@
     logger.info('Article menu créé', {
       itemId: newItem.id,
       name: req.body.name,
-      category: req.body.categoryId, // Assuming categoryId is passed in req.body
+      category: req.body.categoryId,
       createdBy: currentUser.id
     });
 
@@ -529,7 +515,7 @@
 );
 
 // Obtenir toutes les catégories
-router.get('/categories', asyncHandler(async (req: Request, res: Response) => {
+router.get('/categories', asyncHandler(async (req, res) => {
   try {
     const db = await getDb();
     const categories = await db
