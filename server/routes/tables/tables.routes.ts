--- conflicted
+++ resolved
@@ -6,7 +6,7 @@
 import { validateBody, validateParams, validateQuery } from '../../middleware/validation';
 import { getDb } from '../../db';
 import { tables, reservations, customers, activityLogs } from '../../../shared/schema';
-import { eq, and, or, desc, sql, ne, isNull } from 'drizzle-orm';
+import { eq, and, or, desc, sql, ne } from 'drizzle-orm';
 import { cacheMiddleware, invalidateCache } from '../../middleware/cache-advanced';
 
 const router = Router();
@@ -36,51 +36,41 @@
 
 // Interface pour le statut des tables
 interface TableStatus {
-<<<<<<< HEAD
-  id: number; // Changé de string à number pour correspondre au schéma
-=======
   id: number;
->>>>>>> 3083ac36
   number: number;
   capacity: number;
   location: string | null;
   section: string | null;
   status: 'available' | 'occupied' | 'reserved' | 'maintenance';
   currentReservation?: {
-    id: number; // Changé de string à number
+    id: number;
     customerName: string;
     startTime: Date;
     endTime: Date;
     partySize: number;
-  } | undefined;
+  };
   nextReservation?: {
-    id: number; // Changé de string à number
+    id: number;
     customerName: string;
     startTime: Date;
     partySize: number;
-  } | undefined;
+  };
 }
 
 // Fonction utilitaire pour enregistrer une activité
 async function logTableActivity(
-  userId: number, // Changé de string à number
+  userId: number,
   action: string,
   details: string,
   req: any,
-  tableId?: number // Changé de string à number
+  tableId?: number
 ): Promise<void> {
   try {
     const db = getDb();
     await db.insert(activityLogs).values({
-<<<<<<< HEAD
       userId,
       action,
-      entity: 'table', // Ajout du champ manquant
-=======
-      userId: userId.toString(),
-      action,
       entity: 'table',
->>>>>>> 3083ac36
       details: tableId ? `${details} (Table: ${tableId})` : details,
       ipAddress: req.ip || req.connection.remoteAddress || '',
       userAgent: req.get('User-Agent') || '',
@@ -123,37 +113,23 @@
       sortOrder = 'asc'
     } = req.query;
 
-    let query = db
-      .select()
-      .from(tables);
+    let query = db.select().from(tables);
 
     // Construire les conditions
     const conditions = [];
 
-<<<<<<< HEAD
-    // Filtres
-=======
->>>>>>> 3083ac36
     if (location && typeof location === 'string') {
       conditions.push(eq(tables.location, location));
     }
-
     if (section && typeof section === 'string') {
       conditions.push(eq(tables.section, section));
     }
-
     if (capacity && typeof capacity === 'number') {
       conditions.push(eq(tables.capacity, capacity));
     }
-
-<<<<<<< HEAD
-    if (isActive !== undefined && typeof isActive === 'boolean') {
-      conditions.push(eq(tables.isActive, isActive));
-=======
     if (isActive !== undefined) {
       const isActiveBool = typeof isActive === 'string' ? isActive === 'true' : Boolean(isActive);
       conditions.push(eq(tables.isActive, isActiveBool));
->>>>>>> 3083ac36
     }
 
     if (conditions.length > 0) {
@@ -173,13 +149,8 @@
       query.orderBy(orderColumn)) as typeof query;
 
     // Pagination
-<<<<<<< HEAD
-    const pageNum = typeof page === 'number' ? page : 1;
-    const limitNum = typeof limit === 'number' ? limit : 50;
-=======
     const pageNum = typeof page === 'string' ? parseInt(page) : page;
     const limitNum = typeof limit === 'string' ? parseInt(limit) : limit;
->>>>>>> 3083ac36
     const offset = (pageNum - 1) * limitNum;
     const tablesData = await query.limit(limitNum).offset(offset);
 
@@ -201,8 +172,8 @@
       success: true,
       data: tablesData,
       pagination: {
-        page,
-        limit,
+        page: pageNum,
+        limit: limitNum,
         total: count,
         totalPages: Math.ceil(count / limitNum)
       }
@@ -214,7 +185,7 @@
 router.get('/status',
   authenticateUser,
   requireRoles(['admin', 'manager', 'waiter']),
-  cacheMiddleware({ ttl: 30 * 1000, tags: ['tables', 'reservations'] }), // Cache très court pour temps réel
+  cacheMiddleware({ ttl: 30 * 1000, tags: ['tables', 'reservations'] }),
   asyncHandler(async (req, res): Promise<void> => {
     const db = getDb();
     const now = new Date();
@@ -233,7 +204,7 @@
         tableId: reservations.tableId,
         customerName: sql<string>`CONCAT(${customers.firstName}, ' ', ${customers.lastName})`,
         startTime: sql<Date>`${reservations.date} + INTERVAL ${reservations.time}`,
-        endTime: sql<Date>`${reservations.date} + INTERVAL ${reservations.time} + INTERVAL '2 hours'`, // Durée par défaut
+        endTime: sql<Date>`${reservations.date} + INTERVAL ${reservations.time} + INTERVAL '2 hours'`,
         partySize: reservations.partySize,
         status: reservations.status
       })
@@ -291,7 +262,6 @@
       } else if (currentRes) {
         status = 'occupied';
       } else if (nextRes && new Date(nextRes.startTime).getTime() - now.getTime() < 60 * 60 * 1000) {
-        // Table réservée dans l'heure qui vient
         status = 'reserved';
       }
 
@@ -318,7 +288,6 @@
       };
     });
 
-    // Statistiques rapides
     const stats = {
       total: tableStatuses.length,
       available: tableStatuses.filter(t => t.status === 'available').length,
@@ -349,7 +318,6 @@
     const db = getDb();
     const currentUser = (req as any).user;
 
-    // Vérifier que le numéro de table n'existe pas déjà
     const [existingTable] = await db
       .select({ id: tables.id })
       .from(tables)
@@ -363,7 +331,6 @@
       return;
     }
 
-    // Créer la table
     const [newTable] = await db
       .insert(tables)
       .values({
@@ -372,32 +339,12 @@
       })
       .returning();
 
-    // Enregistrer l'activité
-<<<<<<< HEAD
-    if (newTable) {
-      await logTableActivity(
-        currentUser.id,
-        'CREATE_TABLE',
-        `Table créée: #${req.body.number} (${req.body.capacity} places, ${req.body.location})`,
-        req,
-        newTable.id
-      );
-
-      logger.info('Table créée', {
-        tableId: newTable.id,
-        number: req.body.number,
-        capacity: req.body.capacity,
-        location: req.body.location,
-        createdBy: currentUser.id
-      });
-    }
-=======
     await logTableActivity(
       currentUser.id,
       'CREATE_TABLE',
       `Table créée: #${req.body.number} (${req.body.capacity} places, ${req.body.location})`,
       req,
-      newTable.id.toString()
+      newTable.id
     );
 
     logger.info('Table créée', {
@@ -407,7 +354,6 @@
       location: req.body.location,
       createdBy: currentUser.id
     });
->>>>>>> 3083ac36
 
     res.status(201).json({
       success: true,
@@ -429,7 +375,6 @@
     const currentUser = (req as any).user;
     const id = parseInt(req.params.id, 10);
 
-    // Vérifier que la table existe
     const [existingTable] = await db
       .select()
       .from(tables)
@@ -442,7 +387,6 @@
       });
     }
 
-    // Vérifier le numéro de table en cas de modification
     if (req.body.number && req.body.number !== existingTable.number) {
       const [numberExists] = await db
         .select({ id: tables.id })
@@ -460,7 +404,6 @@
       }
     }
 
-    // Mettre à jour la table
     const [updatedTable] = await db
       .update(tables)
       .set({
@@ -477,7 +420,6 @@
       });
     }
 
-    // Enregistrer l'activité
     await logTableActivity(
       currentUser.id,
       'UPDATE_TABLE',
@@ -513,7 +455,6 @@
     const id = parseInt(req.params.id, 10);
     const { status, notes } = req.body;
 
-    // Vérifier que la table existe
     const [existingTable] = await db
       .select()
       .from(tables)
@@ -526,7 +467,6 @@
       });
     }
 
-    // Mettre à jour le statut
     const [updatedTable] = await db
       .update(tables)
       .set({
@@ -544,7 +484,6 @@
       });
     }
 
-    // Enregistrer l'activité
     await logTableActivity(
       currentUser.id,
       'UPDATE_TABLE_STATUS',
@@ -581,7 +520,6 @@
     const currentUser = (req as any).user;
     const id = parseInt(req.params.id, 10);
 
-    // Vérifier que l'ID est valide
     if (!id) {
       return res.status(400).json({
         success: false,
@@ -589,7 +527,6 @@
       });
     }
 
-    // Vérifier s'il y a des réservations futures
     const futureReservations = await db
       .select({ count: sql<number>`count(*)` })
       .from(reservations)
@@ -609,7 +546,6 @@
       });
     }
 
-    // Désactiver la table au lieu de la supprimer
     const [deactivatedTable] = await db
       .update(tables)
       .set({
@@ -626,7 +562,6 @@
       });
     }
 
-    // Enregistrer l'activité
     await logTableActivity(
       currentUser.id,
       'DEACTIVATE_TABLE',
@@ -656,7 +591,6 @@
   asyncHandler(async (req, res): Promise<void> => {
     const db = getDb();
 
-    // Statistiques générales
     const [stats] = await db
       .select({
         totalTables: sql<number>`count(*)`,
@@ -666,7 +600,6 @@
       })
       .from(tables);
 
-    // Répartition par emplacement
     const locationStats = await db
       .select({
         location: tables.location,
@@ -677,7 +610,6 @@
       .where(eq(tables.isActive, true))
       .groupBy(tables.location);
 
-    // Répartition par section
     const sectionStats = await db
       .select({
         section: tables.section,
