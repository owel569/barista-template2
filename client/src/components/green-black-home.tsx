--- conflicted
+++ resolved
@@ -1,4 +1,3 @@
-
 import React from 'react';
 import { Card, CardContent, CardHeader, CardTitle } from '@/components/ui/card';
 import { Button } from '@/components/ui/button';
@@ -11,12 +10,6 @@
   description: string;
 }
 
-<<<<<<< HEAD
-interface NavItem {
-  id: string;
-  label: string;
-  icon: React.ComponentType<any>;
-=======
 const FeatureCard: React.FC<FeatureCardProps> = ({ icon: Icon, title, description }) => (
   <Card className="bg-white/10 backdrop-blur-sm border-green-400/20 hover:border-green-400/40 transition-all">
     <CardHeader className="text-center">
@@ -35,7 +28,6 @@
   price: number;
   image: string;
   isPopular?: boolean;
->>>>>>> e7aa58bf
 }
 
 const MenuItemPreview: React.FC<MenuItemPreviewProps> = ({ 
