--- conflicted
+++ resolved
@@ -194,19 +194,13 @@
       description: activity.description,
       severity: activity.severity,
       ipAddress: activity.ipAddress,
-<<<<<<< HEAD
-      userAgent: activity.userAgent || undefined,
-      metadata: activity.metadata || undefined,
-      affectedResource: activity.affectedResource || undefined,
-      previousValue: activity.previousValue || undefined,
-      newValue: activity.newValue || undefined
-=======
+
       ...(activity.userAgent && { userAgent: activity.userAgent }),
       ...(activity.metadata && { metadata: activity.metadata }),
       ...(activity.affectedResource && { affectedResource: activity.affectedResource }),
       ...(activity.previousValue && { previousValue: activity.previousValue }),
       ...(activity.newValue && { newValue: activity.newValue })
->>>>>>> 3083ac36
+
     };
 
     setLogs(prev => [newLog, ...prev].slice(0, 1000)); // Garder seulement les 1000 derniers logs
