--- conflicted
+++ resolved
@@ -43,17 +43,6 @@
   }>;
 }
 
-<<<<<<< HEAD
-interface CartItem {
-  id: number;
-  menuItem: MenuItem;
-  quantity: number;
-  customizations: Record<string, string>;
-  notes: string;
-}
-=======
->>>>>>> e7aa58bf
-
 interface OnlineOrder {
   id: number;
   orderNumber: string;
@@ -100,7 +89,6 @@
 
   // Données de base pour le composant
   const hasMenuItems = menuItems && menuItems.length > 0;
-
 
   const createOrderMutation = useMutation({
     mutationFn: async (orderData: Partial<OnlineOrder>) => {
@@ -153,20 +141,14 @@
         id: Date.now(),
         menuItem,
         quantity: 1,
-<<<<<<< HEAD
-        customizations,
-        notes: notes ?? '',
-=======
         customizations: {},
         notes: ''
->>>>>>> e7aa58bf
       };
       setCart([...cart, newItem]);
     }
 
     toast({ title: 'Ajouté au panier', description: `${menuItem.name} ajouté à votre commande.` });
   };
-
 
   const removeFromCart = (itemId: number) => {
     setCart(cart.filter(item => item.id !== itemId));
