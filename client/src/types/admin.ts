
import { LucideIconComponent } from './icons';

export interface User {
  id: string;
  role: 'directeur' | 'employe' | 'admin' | 'manager' | 'staff' | 'customer' | 'employee';
  permissions?: Permission[];
  profile?: {
    address?: string;
    avatarUrl?: string;
    bio?: string;
  };
  firstName: string;
  lastName: string;
  email: string;
  phone?: string;
  username?: string;
  createdAt: Date;
  updatedAt: Date;
  lastLogin?: Date;
  isActive: boolean;
}

export interface UserProfile {
  id: string;
  userId: string;
  avatar?: string;
  bio?: string;
  preferences: Record<string, unknown>;
  notifications: NotificationPreferences;
}

export interface UserPermissions {
  modules: ModulePermissions;
  actions: string[];
  restrictions?: Record<string, unknown>;
}

export interface NotificationPreferences {
  email: boolean;
  push: boolean;
  sms: boolean;
  inApp: boolean;
  categories: {
    orders: boolean;
    reservations: boolean;
    system: boolean;
    marketing: boolean;
  };
}

export interface Permission {
  id: number;
  userId: number;
  module: string;
  canView: boolean;
  canCreate: boolean;
  canUpdate: boolean;
  canDelete: boolean;
}

export interface ActivityLog {
  id: number;
  userId: number;
  action: string;
  entity: string;
  entityId?: number;
  timestamp: Date;
  details?: string;
  user?: User;
  ipAddress?: string;
  userAgent?: string;
}

export interface NotificationData {
  id: number;
  type: 'reservation' | 'order' | 'message' | 'system' | 'alert';
  title: string;
  message: string;
  read: boolean;
  timestamp: Date;
  data?: Record<string, unknown>;
  priority: 'low' | 'medium' | 'high' | 'urgent';
  expiresAt?: Date;
}

export interface DashboardStats {
  todayReservations: number;
  activeOrders: number;
  totalClients: number;
  monthlyRevenue: number;
  occupancyRate: number;
  averageOrderValue: number;
  customerSatisfaction: number;
  inventoryAlerts: number;
}

export interface ModulePermissions {
  [module: string]: {
    view: boolean;
    create: boolean;
    update: boolean;
    delete: boolean;
    export?: boolean;
    import?: boolean;
    admin?: boolean;
  };
}

export const DEFAULT_DIRECTEUR_PERMISSIONS: ModulePermissions = {
  dashboard: { view: true, create: true, update: true, delete: true, export: true, admin: true },
  reservations: { view: true, create: true, update: true, delete: true, export: true },
  orders: { view: true, create: true, update: true, delete: true, export: true },
  customers: { view: true, create: true, update: true, delete: true, export: true },
  menu: { view: true, create: true, update: true, delete: true, export: true, import: true },
  messages: { view: true, create: true, update: true, delete: true },
  employees: { view: true, create: true, update: true, delete: true, admin: true },
  settings: { view: true, create: true, update: true, delete: true, admin: true },
  statistics: { view: true, create: true, update: true, delete: true, export: true },
  logs: { view: true, create: true, update: true, delete: true, export: true },
  permissions: { view: true, create: true, update: true, delete: true, admin: true },
  inventory: { view: true, create: true, update: true, delete: true, export: true, import: true },
  loyalty: { view: true, create: true, update: true, delete: true },
  notifications: { view: true, create: true, update: true, delete: true },
  reports: { view: true, create: true, update: true, delete: true, export: true },
  maintenance: { view: true, create: true, update: true, delete: true },
  quality: { view: true, create: true, update: true, delete: true }
};

export const DEFAULT_EMPLOYE_PERMISSIONS: ModulePermissions = {
  dashboard: { view: true, create: false, update: false, delete: false },
  reservations: { view: true, create: true, update: true, delete: false },
  orders: { view: true, create: true, update: true, delete: false },
  customers: { view: true, create: false, update: false, delete: false },
  menu: { view: true, create: false, update: false, delete: false },
  messages: { view: true, create: false, update: true, delete: false },
  employees: { view: false, create: false, update: false, delete: false },
  settings: { view: false, create: false, update: false, delete: false },
  statistics: { view: false, create: false, update: false, delete: false },
  logs: { view: false, create: false, update: false, delete: false },
  permissions: { view: false, create: false, update: false, delete: false },
  inventory: { view: true, create: false, update: true, delete: false },
  loyalty: { view: true, create: false, update: false, delete: false },
  notifications: { view: true, create: false, update: false, delete: false },
  reports: { view: false, create: false, update: false, delete: false },
  maintenance: { view: true, create: false, update: false, delete: false },
  quality: { view: true, create: false, update: false, delete: false }
};

export interface MenuItem {
  id: number;
  name: string;
  description: string;
  price: number;
  categoryId: number;
  imageUrl?: string;
  available: boolean;
  allergens?: string[];
  nutritionalInfo?: NutritionalInfo;
  preparationTime?: number;
  createdAt: Date;
  updatedAt: Date;
}

export interface NutritionalInfo {
  calories: number;
  protein: number;
  carbohydrates: number;
  fat: number;
  fiber?: number;
  sugar?: number;
  sodium?: number;
}

export interface MenuCategory {
  id: number;
  name: string;
  description?: string;
  slug: string;
  displayOrder: number;
  imageUrl?: string;
  isActive: boolean;
  createdAt: Date;
}

export interface Customer {
  id: number;
  firstName: string;
  lastName: string;
  email: string;
  phone?: string;
  dateOfBirth?: Date;
  address?: CustomerAddress;
  loyaltyPoints: number;
  totalOrders: number;
  totalSpent: number;
  averageOrderValue: number;
  lastOrderDate?: Date;
  preferences: CustomerPreferences;
  createdAt: Date;
  updatedAt: Date;
}

<<<<<<< HEAD
// Keep in sync with server/types/auth AuthenticatedUser (client-safe subset)
export interface AuthenticatedUser {
  id: number;
  username?: string;
  role: 'customer' | 'waiter' | 'chef' | 'manager' | 'admin' | 'directeur' | 'employe' | 'employee' | 'serveur' | 'cuisinier' | 'staff';
  firstName?: string;
  lastName?: string;
  email?: string;
=======
export interface CustomerAddress {
  street: string;
  city: string;
  postalCode: string;
  country: string;
  isDefault: boolean;
}

export interface CustomerPreferences {
  dietaryRestrictions: string[];
  favoriteItems: number[];
  communicationPreferences: {
    email: boolean;
    sms: boolean;
    push: boolean;
  };
  orderPreferences: {
    defaultDeliveryAddress?: CustomerAddress;
    preferredPaymentMethod?: string;
    specialInstructions?: string;
  };
>>>>>>> e7aa58bf
}

export interface Employee {
  id: number;
  firstName: string;
  lastName: string;
  email: string;
  phone: string;
  position: string;
  department: string;
  hireDate: string;
  salary: number;
  status: 'active' | 'inactive' | 'on_leave' | 'terminated';
  skills: string[];
  certifications: Certification[];
  emergencyContact?: EmergencyContact;
  schedule?: WorkSchedule;
}

export interface Certification {
  name: string;
  issuedBy: string;
  issuedDate: Date;
  expiryDate?: Date;
  certificateUrl?: string;
}

export interface EmergencyContact {
  name: string;
  relationship: string;
  phone: string;
  email?: string;
}

export interface WorkShift {
  id: number;
  employeeId: number;
  date: string;
  startTime: string;
  endTime: string;
  position: string;
  notes?: string;
  status: 'scheduled' | 'confirmed' | 'completed' | 'cancelled';
  breakTime?: number;
  overtime?: number;
}

export interface WorkSchedule {
  id: number;
  employeeId: number;
  weekStartDate: string;
  shifts: WorkShift[];
  totalHours: number;
  overtimeHours: number;
  status: 'draft' | 'published' | 'confirmed';
}

export interface EmployeeFormData {
  firstName: string;
  lastName: string;
  email: string;
  phone: string;
  position: string;
  department: string;
  hireDate: string;
  salary: number;
  status?: 'active' | 'inactive';
  skills?: string[];
  emergencyContact?: EmergencyContact;
}

export interface DashboardModule {
  id: string;
  name: string;
  icon: LucideIconComponent;
  description: string;
  path: string;
  permissions: string[];
  category: 'core' | 'analytics' | 'management' | 'tools';
  isActive: boolean;
  order: number;
}

export interface DashboardProps {
  className?: string;
  user?: AuthenticatedUser;
  children?: React.ReactNode;
}

export interface AuthenticatedUser extends User {
  token: string;
  refreshToken?: string;
  tokenExpiry: Date;
  sessionId: string;
}

// Types avec signatures d'index pour éviter les erreurs 'any'
export interface IndexedObject {
  [key: string]: unknown;
}

export interface StringIndexedObject {
  [key: string]: string;
}

export interface NumberIndexedObject {
  [key: string]: number;
}

// Types pour l'administration
export interface AdminUser {
  id: string;
  email: string;
  role: 'admin' | 'manager' | 'staff';
  permissions: string[];
  lastActivity: string;
  createdAt: string;
  updatedAt: string;
}

// Types pour les messages de contact
export interface ContactMessage {
  id: number;
  name: string;
  email: string;
  phone?: string;
  subject: string;
  message: string;
  status: 'unread' | 'read' | 'replied' | 'archived';
  priority: 'low' | 'medium' | 'high' | 'urgent';
  assignedTo?: string;
  tags: string[];
  attachments?: MessageAttachment[];
  createdAt: string;
  updatedAt: string;
  repliedAt?: string;
  response?: string;
  notes?: string;
}

export interface MessageAttachment {
  id: string;
  filename: string;
  size: number;
  mimeType: string;
  url: string;
}

// Types pour l'équipement
export interface Equipment {
  id: number;
  name: string;
  type: string;
  model: string;
  brand: string;
  serialNumber: string;
  purchaseDate: string;
  purchasePrice: number;
  warrantyExpiry: string;
  status: 'operational' | 'maintenance' | 'repair' | 'retired';
  location: string;
  specifications: Record<string, unknown>;
  maintenanceHistory: MaintenanceRecord[];
  notes?: string;
  createdAt: string;
  updatedAt: string;
}

export interface MaintenanceRecord {
  id: number;
  date: string;
  type: 'preventive' | 'corrective' | 'emergency';
  description: string;
  cost: number;
  performedBy: string;
  nextMaintenanceDate?: string;
}

// Types pour les tâches de maintenance
export interface MaintenanceTask {
  id: number;
  title: string;
  description: string;
  equipmentId: number;
  equipment?: Equipment;
  assignedTo: string;
  assignedEmployee?: Employee;
  priority: 'low' | 'medium' | 'high' | 'urgent';
  status: 'pending' | 'in_progress' | 'completed' | 'cancelled' | 'delayed';
  scheduledDate: string;
  completedDate?: string;
  estimatedDuration: number;
  actualDuration?: number;
  cost?: number;
  parts?: MaintenancePart[];
  photos?: string[];
  notes?: string;
  createdAt: string;
  updatedAt: string;
}

export interface MaintenancePart {
  id: number;
  name: string;
  partNumber: string;
  quantity: number;
  unitCost: number;
  supplier?: string;
}

// Types pour le contrôle qualité
export interface QualityCheck {
  id: number;
  date: string;
  category: string;
  item: string;
  inspector: string;
  score: number;
  maxScore: number;
  status: 'excellent' | 'good' | 'average' | 'poor' | 'failed';
  criteria: QualityCriteria[];
  notes?: string;
  photos?: string[];
  correctionActions: CorrectionAction[];
  followUpDate?: string;
  completed: boolean;
  createdAt: string;
  updatedAt: string;
}

export interface QualityCriteria {
  name: string;
  weight: number;
  score: number;
  maxScore: number;
  comments?: string;
}

export interface CorrectionAction {
  action: string;
  assignedTo: string;
  dueDate: string;
  status: 'pending' | 'in_progress' | 'completed';
  completedDate?: string;
}

// Types pour les commandes en ligne
export interface OnlineOrder {
  id: number;
  orderNumber: string;
  customerName: string;
  customerEmail: string;
  customerPhone: string;
  customerId?: number;
  customer?: Customer;
  items: OrderItem[];
  subtotal: number;
  tax: number;
  deliveryFee: number;
  discount: number;
  totalAmount: number;
  status: 'pending' | 'confirmed' | 'preparing' | 'ready' | 'out_for_delivery' | 'delivered' | 'cancelled';
  paymentStatus: 'pending' | 'paid' | 'failed' | 'refunded' | 'partially_refunded';
  paymentMethod: 'card' | 'cash' | 'transfer' | 'wallet';
  orderType: 'delivery' | 'pickup' | 'dine_in';
  deliveryAddress?: DeliveryAddress;
  scheduledTime?: string;
  estimatedDeliveryTime?: string;
  actualDeliveryTime?: string;
  specialInstructions?: string;
  notes?: string;
  rating?: number;
  review?: string;
  createdAt: string;
  updatedAt: string;
}

export interface OrderItem {
  id: number;
  menuItemId: number;
  menuItem?: MenuItem;
  name: string;
  price: number;
  quantity: number;
  customizations?: OrderCustomization[];
  specialInstructions?: string;
  subtotal: number;
}

export interface OrderCustomization {
  type: string;
  name: string;
  price: number;
}

export interface DeliveryAddress {
  street: string;
  apartment?: string;
  city: string;
  postalCode: string;
  country: string;
  latitude?: number;
  longitude?: number;
  instructions?: string;
}

// Types pour les rapports et analytics
export interface ReportConfig {
  id: string;
  name: string;
  type: 'sales' | 'inventory' | 'customer' | 'employee' | 'financial';
  dateRange: DateRange;
  filters: Record<string, unknown>;
  groupBy: string[];
  metrics: string[];
  format: 'table' | 'chart' | 'summary';
}

export interface DateRange {
  start: Date;
  end: Date;
  preset?: 'today' | 'yesterday' | 'week' | 'month' | 'quarter' | 'year' | 'custom';
}

export interface ReportData {
  headers: string[];
  rows: unknown[][];
  summary?: Record<string, unknown>;
  chartData?: ChartData;
}

export interface ChartData {
  type: 'line' | 'bar' | 'pie' | 'area' | 'scatter';
  data: Array<Record<string, unknown>>;
  xAxis: string;
  yAxis: string[];
  colors?: string[];
}

// Export des types principaux pour faciliter l'importation
export type {
  User as AdminUser,
  Employee,
  Customer,
  MenuItem,
  MenuCategory,
  OnlineOrder,
  OrderItem,
  MaintenanceTask,
  Equipment,
  QualityCheck,
  ContactMessage,
  NotificationData,
  DashboardStats,
  ModulePermissions,
  ActivityLog
};<|MERGE_RESOLUTION|>--- conflicted
+++ resolved
@@ -1,4 +1,3 @@
-
 import { LucideIconComponent } from './icons';
 
 export interface User {
@@ -183,6 +182,29 @@
   createdAt: Date;
 }
 
+export interface CustomerAddress {
+  street: string;
+  city: string;
+  postalCode: string;
+  country: string;
+  isDefault: boolean;
+}
+
+export interface CustomerPreferences {
+  dietaryRestrictions: string[];
+  favoriteItems: number[];
+  communicationPreferences: {
+    email: boolean;
+    sms: boolean;
+    push: boolean;
+  };
+  orderPreferences: {
+    defaultDeliveryAddress?: CustomerAddress;
+    preferredPaymentMethod?: string;
+    specialInstructions?: string;
+  };
+}
+
 export interface Customer {
   id: number;
   firstName: string;
@@ -199,40 +221,6 @@
   preferences: CustomerPreferences;
   createdAt: Date;
   updatedAt: Date;
-}
-
-<<<<<<< HEAD
-// Keep in sync with server/types/auth AuthenticatedUser (client-safe subset)
-export interface AuthenticatedUser {
-  id: number;
-  username?: string;
-  role: 'customer' | 'waiter' | 'chef' | 'manager' | 'admin' | 'directeur' | 'employe' | 'employee' | 'serveur' | 'cuisinier' | 'staff';
-  firstName?: string;
-  lastName?: string;
-  email?: string;
-=======
-export interface CustomerAddress {
-  street: string;
-  city: string;
-  postalCode: string;
-  country: string;
-  isDefault: boolean;
-}
-
-export interface CustomerPreferences {
-  dietaryRestrictions: string[];
-  favoriteItems: number[];
-  communicationPreferences: {
-    email: boolean;
-    sms: boolean;
-    push: boolean;
-  };
-  orderPreferences: {
-    defaultDeliveryAddress?: CustomerAddress;
-    preferredPaymentMethod?: string;
-    specialInstructions?: string;
-  };
->>>>>>> e7aa58bf
 }
 
 export interface Employee {
